--- conflicted
+++ resolved
@@ -834,15 +834,15 @@
       self.mid_pole = ac.SkyCoord(**x)
 
       #Set up stream's coordinate frame
-<<<<<<< HEAD
-      self.stream_frame = gc.GreatCircleICRSFrame.from_pole_ra0(pole=self.mid_pole, ra0=self.mid_point.icrs.ra)
-=======
+%<<<<<<< patch-1
+%      self.stream_frame = gc.GreatCircleICRSFrame.from_pole_ra0(pole=self.mid_pole, ra0=self.mid_point.icrs.ra)
+%=======
       self.stream_frame = gc.GreatCircleICRSFrame.from_pole_ra0(
          pole=self.mid_pole,
          ra0=self.mid_point.icrs.ra,
          origin_disambiguate=self.mid_point.icrs
       )
->>>>>>> 17780afc
+%>>>>>>> master
 
       #Compute and store polygon vertices
       self.poly_sc = self.create_sky_polygon_footprint_from_track(width=1*u.deg)
